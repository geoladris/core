--- conflicted
+++ resolved
@@ -24,8 +24,4 @@
 
 ## Bugs conocidos
 * [Minificación no funciona para plugins con installInRoot:false](https://github.com/geoladris/geoladris/issues/24).
-<<<<<<< HEAD
 * [Es posible cargar recursos instalados en la raíz como si pertenecieran a un plugin inexistente.](https://github.com/geoladris/geoladris/issues/26).
-=======
-* [Es posible cargar recursos instalados en la raíz como si pertenecieran a un plugin inexistente](https://github.com/geoladris/geoladris/issues/26).
->>>>>>> cce0d3ca
