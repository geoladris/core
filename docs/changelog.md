--- conflicted
+++ resolved
@@ -2,7 +2,6 @@
 
 # Sin publicar
 
-<<<<<<< HEAD
 ## Modificado
 
 * Los plugins empaquetados como `.jar` pasan a estar contenidos en un subdirectorio dentro de `geoladris` (en lugar de directamente en `geoladris`). Así, todos los plugins están en subdirectorios, independientemente de su empaquetado (ver [guía de migración](migrating.md)).
@@ -12,13 +11,12 @@
 ## Corregido
 
 * [Minificación no funciona para plugins con `installInRoot : false`](https://github.com/geoladris/geoladris/issues/24).
-=======
+
 # 5.0.1 [2016-12-06]
 
 ## Corregido
 
 * [Devolver `Content-type` correcto para imágenes SVG](https://github.com/geoladris/geoladris/issues/34).
->>>>>>> 13a6abea
 
 # 5.0.0 [2016-11-25]
 
@@ -44,8 +42,4 @@
 
 ## Bugs conocidos
 * [Minificación no funciona para plugins con installInRoot:false](https://github.com/geoladris/geoladris/issues/24).
-<<<<<<< HEAD
 * [Es posible cargar recursos instalados en la raíz como si pertenecieran a un plugin inexistente.](https://github.com/geoladris/geoladris/issues/26).
-=======
-* [Es posible cargar recursos instalados en la raíz como si pertenecieran a un plugin inexistente.](https://github.com/geoladris/geoladris/issues/26).
->>>>>>> 13a6abea
