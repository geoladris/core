package org.fao.unredd.jwebclientAnalyzer;

import static junit.framework.Assert.assertEquals;
import static junit.framework.Assert.assertTrue;
import static org.junit.Assert.assertFalse;
import static org.junit.Assert.fail;

import java.io.File;
import java.io.FileInputStream;
import java.io.FileNotFoundException;
import java.io.FileOutputStream;
import java.io.IOException;
import java.io.InputStream;
import java.util.ArrayList;
import java.util.Collection;
import java.util.HashMap;
import java.util.List;
import java.util.Map;
import java.util.Set;
import java.util.jar.JarOutputStream;
import java.util.zip.ZipEntry;

import org.apache.commons.io.FileUtils;
import org.apache.commons.io.IOUtils;
import org.apache.commons.io.filefilter.TrueFileFilter;
import org.apache.commons.io.input.BoundedInputStream;
import org.junit.AfterClass;
import org.junit.BeforeClass;
import org.junit.Test;

import net.sf.json.JSONObject;

public class JEEContextAnalyzerTest {
	private static File test1LibFolder = new File(
			"src/test/resources/test1/WEB-INF/lib");
	private static File testOnlyLibFolder = new File(
			"src/test/resources/testOnlyLib/WEB-INF/lib");

	@BeforeClass
	public static void packAsJar() throws IOException {
		packageAsJar("test2", ".", test1LibFolder);

		packageAsJar("test2", ".", testOnlyLibFolder);
		packageAsJar("testJavaNonRootModules", "WEB-INF/classes",
				testOnlyLibFolder);
	}

	private static void packageAsJar(String testCaseToPack,
			String pluginContentsRoot, File jslib)
			throws FileNotFoundException, IOException {
		assertTrue(jslib.exists() || jslib.mkdirs());

		File jarFile = new File(jslib, testCaseToPack + ".jar");
		assertTrue(!jarFile.exists() || jarFile.delete());

		FileOutputStream stream = new FileOutputStream(jarFile);
		File jarContentRoot = new File("src/test/resources/", testCaseToPack
				+ File.separator + pluginContentsRoot);
		Collection<File> files = FileUtils.listFiles(jarContentRoot,
				TrueFileFilter.INSTANCE, TrueFileFilter.INSTANCE);
		JarOutputStream out = new JarOutputStream(stream);
		for (File file : files) {
			String entryName = file.getPath();
			entryName = entryName
					.substring(jarContentRoot.getPath().length() + 1);
			out.putNextEntry(new ZipEntry(entryName));
			InputStream entryInputStream = new BoundedInputStream(
					new FileInputStream(file));
			IOUtils.copy(entryInputStream, out);
			entryInputStream.close();
		}
		out.close();
	}

	@AfterClass
	public static void removeTest2Jar() throws IOException {
		FileUtils.deleteDirectory(test1LibFolder);
		FileUtils.deleteDirectory(testOnlyLibFolder.getParentFile());
	}

	@Test
	public void checkTest1() {
		JEEContextAnalyzer context = new JEEContextAnalyzer(
				new FileContext("src/test/resources/test1"));

		Set<PluginDescriptor> plugins = context.getPluginDescriptors();
		assertEquals(2, plugins.size());

		List<String> modules = new ArrayList<>();
		List<String> styles = new ArrayList<>();
		Map<String, String> paths = new HashMap<>();
		Map<String, String> shims = new HashMap<>();
		JSONObject defaultConf = new JSONObject();
		for (PluginDescriptor plugin : plugins) {
			modules.addAll(plugin.getModules());
			styles.addAll(plugin.getStylesheets());
			paths.putAll(plugin.getRequireJSPathsMap());
			shims.putAll(plugin.getRequireJSShims());
			defaultConf.putAll(plugin.getDefaultConf());
		}

		checkList(modules, "module1", "module2", "module3");
		checkList(styles, "styles/general.css", "modules/module2.css",
				"modules/module3.css", "styles/general2.css");
		checkMapKeys(paths, "jquery-ui", "fancy-box", "openlayers", "mustache");
		checkMapKeys(shims, "fancy-box", "mustache");
		JSONObject layout = defaultConf.getJSONObject("layout");
		JSONObject legend = defaultConf.getJSONObject("legend");
		JSONObject layerList = defaultConf.getJSONObject("layer-list");

		assertEquals("29px", layout.getString("banner-size"));
		assertEquals(true, legend.getBoolean("show-title"));
		assertEquals(14, layerList.getInt("top"));
	}

	@Test
	public void checkExpandedClient() {
		JEEContextAnalyzer context = new JEEContextAnalyzer(
				new ExpandedClientContext("src/test/resources/test2"));

		PluginDescriptor plugin = context.getPluginDescriptors().iterator()
				.next();
		checkList(plugin.getModules(), "module3");
		checkList(plugin.getStylesheets(), "modules/module3.css",
				"styles/general2.css");
		checkMapKeys(plugin.getRequireJSPathsMap(), "mustache");
		checkMapKeys(plugin.getRequireJSShims(), "mustache");
	}

	@Test
	public void checkCustomPluginConfDir() {
		JEEContextAnalyzer context = new JEEContextAnalyzer(
				new FileContext("src/test/resources/test3"), "conf", "webapp");

		PluginDescriptor plugin = context.getPluginDescriptors().iterator()
				.next();
		checkMapKeys(plugin.getRequireJSPathsMap(), "jquery-ui", "fancy-box",
				"openlayers");
		checkMapKeys(plugin.getRequireJSShims(), "fancy-box");
	}

	@Test
	public void checkCustomWebResourcesDir() {
		JEEContextAnalyzer context = new JEEContextAnalyzer(
				new FileContext("src/test/resources/test3"), "conf", "webapp");

		PluginDescriptor plugin = context.getPluginDescriptors().iterator()
				.next();
		checkList(plugin.getModules(), "module1", "module2");
		checkList(plugin.getStylesheets(), "styles/general.css",
				"modules/module2.css");
	}

	@Test
<<<<<<< HEAD
	public void scanNoJavaPlugins() {
		JEEContextAnalyzer context = new JEEContextAnalyzer(new FileContext(
				"src/test/resources/testNoJava"), "nfms", "nfms");
		checkList(context.getRequireJSModuleNames(), //
				"j/module-java",//
				"plugin1/a",//
				"plugin1/b",//
				"plugin2/c");
		checkList(context.getCSSRelativePaths(),//
				"styles/j/style-java.css",//
				"styles/plugin1/a.css",//
				"styles/plugin2/b.css",//
				"styles/plugin2/c.css",//
				"modules/plugin1/d.css",//
				"modules/j/module-style-java.css");

		Map<String, String> nonRequirePaths = context.getNonRequirePathMap();
		assertEquals("../jslib/plugin1/lib-a", nonRequirePaths.get("lib-a"));
		assertEquals("../jslib/plugin1/lib-b", nonRequirePaths.get("lib-b"));
		assertEquals("../jslib/plugin2/lib-c", nonRequirePaths.get("lib-c"));
		assertEquals("../jslib/j/lib-java1", nonRequirePaths.get("lib-java1"));
		assertEquals("../jslib/j/lib-java2", nonRequirePaths.get("lib-java2"));
		assertEquals(5, nonRequirePaths.size());

		Map<String, String> nonRequireShims = context.getNonRequireShimMap();
		assertEquals("[\"lib-a\",\"lib-b\",\"lib-c\"]",
				nonRequireShims.get("lib-java"));
		assertEquals("[\"lib-a\"]", nonRequireShims.get("lib-b"));
		assertEquals("[\"lib-a\",\"lib-b\"]", nonRequireShims.get("lib-c"));
		assertEquals(3, nonRequireShims.size());
	}

	@Test
	public void scanJavaNonRootModules() {
		JEEContextAnalyzer context = new JEEContextAnalyzer(new FileContext(
				"src/test/resources/testJavaNonRootModules"), "nfms", "nfms");
		checkList(context.getRequireJSModuleNames(), "j/module1");
		checkList(context.getCSSRelativePaths(), "styles/j/style1.css",
				"modules/j/module1.css");
		Map<String, String> nonRequirePaths = context.getNonRequirePathMap();
		assertEquals("../jslib/j/lib", nonRequirePaths.get("lib"));
		assertEquals(1, nonRequirePaths.size());
	}

	@Test
	public void scanJavaNonRootModulesAsJar() {
		JEEContextAnalyzer context = new JEEContextAnalyzer(new FileContext(
				"src/test/resources/testOnlyLib"), "nfms", "nfms");
		checkList(context.getRequireJSModuleNames(),//
				"j/module1",//
				"module3"//
		);
		checkList(context.getCSSRelativePaths(), //
				"styles/j/style1.css",//
				"modules/j/module1.css",//
				"styles/general2.css",//
				"modules/module3.css"//
		);
		Map<String, String> nonRequirePaths = context.getNonRequirePathMap();
		assertEquals("../jslib/j/lib", nonRequirePaths.get("lib"));
		assertEquals("../jslib/jquery.mustache",
				nonRequirePaths.get("mustache"));
		assertEquals(2, nonRequirePaths.size());
	}

	private void checkList(List<String> result, String... testEntries) {
=======
	public void checkThemePath() {
		JEEContextAnalyzer context = new JEEContextAnalyzer(
				new FileContext("src/test/resources/test_theme"));

		PluginDescriptor plugin = context.getPluginDescriptors().iterator()
				.next();
		checkList(plugin.getStylesheets(), "styles/general.css",
				"theme/theme.css");
	}

	@Test
	public void checkPluginDescriptors() {
		JEEContextAnalyzer context = new JEEContextAnalyzer(
				new FileContext("src/test/resources/test1"));

		Set<PluginDescriptor> plugins = context.getPluginDescriptors();
		assertEquals(2, plugins.size());

		for (PluginDescriptor plugin : plugins) {
			Set<String> modules = plugin.getModules();
			Set<String> styles = plugin.getStylesheets();
			JSONObject defaultConf = plugin.getDefaultConf();
			Map<String, String> requirejsPaths = plugin.getRequireJSPathsMap();
			Map<String, String> requirejsShims = plugin.getRequireJSShims();
			if ("test1".equals(plugin.getName())) {
				assertEquals(2, modules.size());
				assertTrue(modules.contains("module1"));
				assertTrue(modules.contains("module2"));
				assertEquals(2, styles.size());
				assertTrue(styles.contains("modules/module2.css"));
				assertTrue(styles.contains("styles/general.css"));
				assertTrue(defaultConf.containsKey("layout"));
				assertTrue(defaultConf.containsKey("legend"));
				assertFalse(defaultConf.containsKey("layer-list"));
				assertTrue(requirejsPaths.containsKey("fancy-box"));
				assertTrue(requirejsPaths.containsKey("jquery-ui"));
				assertTrue(requirejsPaths.containsKey("openlayers"));
				assertFalse(requirejsPaths.containsKey("mustache"));
				assertTrue(requirejsShims.containsKey("fancy-box"));
				assertFalse(requirejsShims.containsKey("mustache"));
			} else if ("test2".equals(plugin.getName())) {
				assertEquals(1, modules.size());
				assertTrue(modules.contains("module3"));
				assertEquals(2, styles.size());
				assertTrue(styles.contains("modules/module3.css"));
				assertTrue(styles.contains("styles/general2.css"));
				assertFalse(defaultConf.containsKey("layout"));
				assertFalse(defaultConf.containsKey("legend"));
				assertTrue(defaultConf.containsKey("layer-list"));
				assertFalse(requirejsPaths.containsKey("fancy-box"));
				assertFalse(requirejsPaths.containsKey("jquery-ui"));
				assertFalse(requirejsPaths.containsKey("openlayers"));
				assertTrue(requirejsPaths.containsKey("mustache"));
				assertFalse(requirejsShims.containsKey("fancy-box"));
				assertTrue(requirejsShims.containsKey("mustache"));
			} else {
				fail();
			}
		}
	}

	private void checkList(Collection<String> result, String... testEntries) {
>>>>>>> f6dca465
		for (String entry : testEntries) {
			assertTrue(entry + " not in " + result, result.remove(entry));
		}

		assertTrue(result.size() == 0);
	}

	private void checkMapKeys(Map<String, ?> result, String... testKeys) {
		for (String entry : testKeys) {
			assertTrue(result.remove(entry) != null);
		}

		assertTrue(result.size() == 0);
	}
}<|MERGE_RESOLUTION|>--- conflicted
+++ resolved
@@ -54,8 +54,8 @@
 		assertTrue(!jarFile.exists() || jarFile.delete());
 
 		FileOutputStream stream = new FileOutputStream(jarFile);
-		File jarContentRoot = new File("src/test/resources/", testCaseToPack
-				+ File.separator + pluginContentsRoot);
+		File jarContentRoot = new File("src/test/resources/",
+				testCaseToPack + File.separator + pluginContentsRoot);
 		Collection<File> files = FileUtils.listFiles(jarContentRoot,
 				TrueFileFilter.INSTANCE, TrueFileFilter.INSTANCE);
 		JarOutputStream out = new JarOutputStream(stream);
@@ -152,74 +152,106 @@
 	}
 
 	@Test
-<<<<<<< HEAD
 	public void scanNoJavaPlugins() {
-		JEEContextAnalyzer context = new JEEContextAnalyzer(new FileContext(
-				"src/test/resources/testNoJava"), "nfms", "nfms");
-		checkList(context.getRequireJSModuleNames(), //
-				"j/module-java",//
-				"plugin1/a",//
-				"plugin1/b",//
-				"plugin2/c");
-		checkList(context.getCSSRelativePaths(),//
-				"styles/j/style-java.css",//
-				"styles/plugin1/a.css",//
-				"styles/plugin2/b.css",//
-				"styles/plugin2/c.css",//
-				"modules/plugin1/d.css",//
-				"modules/j/module-style-java.css");
-
-		Map<String, String> nonRequirePaths = context.getNonRequirePathMap();
-		assertEquals("../jslib/plugin1/lib-a", nonRequirePaths.get("lib-a"));
-		assertEquals("../jslib/plugin1/lib-b", nonRequirePaths.get("lib-b"));
-		assertEquals("../jslib/plugin2/lib-c", nonRequirePaths.get("lib-c"));
-		assertEquals("../jslib/j/lib-java1", nonRequirePaths.get("lib-java1"));
-		assertEquals("../jslib/j/lib-java2", nonRequirePaths.get("lib-java2"));
-		assertEquals(5, nonRequirePaths.size());
-
-		Map<String, String> nonRequireShims = context.getNonRequireShimMap();
-		assertEquals("[\"lib-a\",\"lib-b\",\"lib-c\"]",
-				nonRequireShims.get("lib-java"));
-		assertEquals("[\"lib-a\"]", nonRequireShims.get("lib-b"));
-		assertEquals("[\"lib-a\",\"lib-b\"]", nonRequireShims.get("lib-c"));
-		assertEquals(3, nonRequireShims.size());
+		JEEContextAnalyzer context = new JEEContextAnalyzer(
+				new FileContext("src/test/resources/testNoJava"), "nfms",
+				"nfms");
+		Set<PluginDescriptor> plugins = context.getPluginDescriptors();
+		assertEquals(3, plugins.size());
+		for (PluginDescriptor plugin : plugins) {
+			if (plugin.getName().equals("plugin1")) {
+				checkList(plugin.getModules(), //
+						"plugin1/a", //
+						"plugin1/b");
+				checkList(plugin.getStylesheets(), //
+						"styles/plugin1/a.css", //
+						"modules/plugin1/d.css");
+				Map<String, String> path = plugin.getRequireJSPathsMap();
+				assertEquals("../jslib/plugin1/lib-a", path.get("lib-a"));
+				assertEquals("../jslib/plugin1/lib-b", path.get("lib-b"));
+				assertEquals(2, path.size());
+				Map<String, String> shims = plugin.getRequireJSShims();
+				assertEquals("[\"lib-a\"]", shims.get("lib-b"));
+				assertEquals(1, shims.size());
+			} else if (plugin.getName().equals("plugin2")) {
+				checkList(plugin.getModules(), "plugin2/c");
+				checkList(plugin.getStylesheets(), //
+						"styles/plugin2/b.css", //
+						"styles/plugin2/c.css");
+				Map<String, String> paths = plugin.getRequireJSPathsMap();
+				assertEquals("../jslib/plugin2/lib-c", paths.get("lib-c"));
+				assertEquals(1, paths.size());
+				Map<String, String> shim = plugin.getRequireJSShims();
+				assertEquals("[\"lib-a\",\"lib-b\"]", shim.get("lib-c"));
+				assertEquals(1, shim.size());
+			} else if (plugin.getName().equals("javaplugin")) {
+				checkList(plugin.getModules(), "javaplugin/module-java");
+				checkList(plugin.getStylesheets(), //
+						"styles/javaplugin/style-java.css", //
+						"modules/javaplugin/module-style-java.css");
+				Map<String, String> paths = plugin.getRequireJSPathsMap();
+				assertEquals("../jslib/javaplugin/lib-java1",
+						paths.get("lib-java1"));
+				assertEquals("../jslib/javaplugin/lib-java2",
+						paths.get("lib-java2"));
+				assertEquals(2, paths.size());
+				Map<String, String> shim = plugin.getRequireJSShims();
+				assertEquals("[\"lib-a\",\"lib-b\",\"lib-c\"]",
+						shim.get("lib-java"));
+				assertEquals(1, shim.size());
+			}
+		}
 	}
 
 	@Test
 	public void scanJavaNonRootModules() {
-		JEEContextAnalyzer context = new JEEContextAnalyzer(new FileContext(
-				"src/test/resources/testJavaNonRootModules"), "nfms", "nfms");
-		checkList(context.getRequireJSModuleNames(), "j/module1");
-		checkList(context.getCSSRelativePaths(), "styles/j/style1.css",
-				"modules/j/module1.css");
-		Map<String, String> nonRequirePaths = context.getNonRequirePathMap();
-		assertEquals("../jslib/j/lib", nonRequirePaths.get("lib"));
+		String name = "testJavaNonRootModules";
+		JEEContextAnalyzer context = new JEEContextAnalyzer(
+				new FileContext("src/test/resources/" + name), "nfms", "nfms");
+		PluginDescriptor plugin = context.getPluginDescriptors().iterator()
+				.next();
+
+		checkList(plugin.getModules(), name + "/module1");
+		checkList(plugin.getStylesheets(), "styles/" + name + "/style1.css",
+				"modules/" + name + "/module1.css");
+		Map<String, String> nonRequirePaths = plugin.getRequireJSPathsMap();
+		assertEquals("../jslib/" + name + "/lib", nonRequirePaths.get("lib"));
 		assertEquals(1, nonRequirePaths.size());
 	}
 
 	@Test
 	public void scanJavaNonRootModulesAsJar() {
-		JEEContextAnalyzer context = new JEEContextAnalyzer(new FileContext(
-				"src/test/resources/testOnlyLib"), "nfms", "nfms");
-		checkList(context.getRequireJSModuleNames(),//
-				"j/module1",//
+		JEEContextAnalyzer context = new JEEContextAnalyzer(
+				new FileContext("src/test/resources/testOnlyLib"), "nfms",
+				"nfms");
+
+		Set<PluginDescriptor> plugins = context.getPluginDescriptors();
+		assertEquals(2, plugins.size());
+
+		List<String> modules = new ArrayList<>();
+		List<String> styles = new ArrayList<>();
+		Map<String, String> paths = new HashMap<>();
+		for (PluginDescriptor plugin : plugins) {
+			modules.addAll(plugin.getModules());
+			styles.addAll(plugin.getStylesheets());
+			paths.putAll(plugin.getRequireJSPathsMap());
+		}
+
+		checkList(modules, //
+				"testJavaNonRootModules/module1", //
 				"module3"//
 		);
-		checkList(context.getCSSRelativePaths(), //
-				"styles/j/style1.css",//
-				"modules/j/module1.css",//
-				"styles/general2.css",//
+		checkList(styles, //
+				"styles/testJavaNonRootModules/style1.css", //
+				"modules/testJavaNonRootModules/module1.css", //
+				"styles/general2.css", //
 				"modules/module3.css"//
 		);
-		Map<String, String> nonRequirePaths = context.getNonRequirePathMap();
-		assertEquals("../jslib/j/lib", nonRequirePaths.get("lib"));
-		assertEquals("../jslib/jquery.mustache",
-				nonRequirePaths.get("mustache"));
-		assertEquals(2, nonRequirePaths.size());
-	}
-
-	private void checkList(List<String> result, String... testEntries) {
-=======
+		assertEquals("../jslib/testJavaNonRootModules/lib", paths.get("lib"));
+		assertEquals("../jslib/jquery.mustache", paths.get("mustache"));
+		assertEquals(2, paths.size());
+	}
+
 	public void checkThemePath() {
 		JEEContextAnalyzer context = new JEEContextAnalyzer(
 				new FileContext("src/test/resources/test_theme"));
@@ -262,6 +294,7 @@
 				assertFalse(requirejsShims.containsKey("mustache"));
 			} else if ("test2".equals(plugin.getName())) {
 				assertEquals(1, modules.size());
+
 				assertTrue(modules.contains("module3"));
 				assertEquals(2, styles.size());
 				assertTrue(styles.contains("modules/module3.css"));
@@ -282,12 +315,11 @@
 	}
 
 	private void checkList(Collection<String> result, String... testEntries) {
->>>>>>> f6dca465
 		for (String entry : testEntries) {
-			assertTrue(entry + " not in " + result, result.remove(entry));
-		}
-
-		assertTrue(result.size() == 0);
+			assertTrue(entry + " not in " + result, result.contains(entry));
+		}
+
+		assertEquals(result.size(), testEntries.length);
 	}
 
 	private void checkMapKeys(Map<String, ?> result, String... testKeys) {
