--- conflicted
+++ resolved
@@ -18,11 +18,11 @@
 import org.apache.log4j.Logger;
 
 public class JEEContextAnalyzer {
-	public static final String JAVA_CLASSPATH_PLUGIN_NAME = "j";
-
 	private static Logger logger = Logger.getLogger(JEEContextAnalyzer.class);
 
-	private Set<PluginDescriptor> pluginDescriptors = new HashSet<>();
+	private PluginDescriptor currentPlugin;
+	private Set<PluginDescriptor> pluginDescriptors;
+	private String pluginConfDir, webResourcesDir;
 
 	public JEEContextAnalyzer(Context context) {
 		this(context, "nfms", "nfms");
@@ -30,84 +30,108 @@
 
 	public JEEContextAnalyzer(Context context, String pluginConfDir,
 			String webResourcesDir) {
-<<<<<<< HEAD
-		scanClasses(context, pluginConfDir, webResourcesDir, true);
-		scanJars(context, pluginConfDir, webResourcesDir, true);
-		scanNoJava(context, false);
-	}
-
-	private void scanNoJava(Context context, boolean installInRoot) {
+		this.pluginDescriptors = new HashSet<>();
+		this.pluginConfDir = pluginConfDir;
+		this.webResourcesDir = webResourcesDir;
+
+		scanClasses(context);
+		scanJars(context);
+		scanNoJava(context);
+	}
+
+	private void scanClasses(Context context) {
+		PluginConfigEntryListener pluginConfListener = new PluginConfigEntryListener(
+				pluginConfDir + File.separator);
+		WebResourcesEntryListener webResourcesListener = new WebResourcesEntryListener(
+				webResourcesDir + File.separator);
+
+		ClassesPluginLayout pluginLayout = new ClassesPluginLayout(
+				context.getClientRoot(), pluginConfDir, webResourcesDir);
+		if (pluginLayout.rootFolderExists()) {
+			this.currentPlugin = new PluginDescriptor(true);
+			extractInfo(context, pluginLayout, pluginConfListener,
+					webResourcesListener);
+			this.pluginDescriptors.add(this.currentPlugin);
+			this.currentPlugin = null;
+		}
+	}
+
+	private void scanJars(Context context) {
+		PluginConfigEntryListener pluginConfListener = new PluginConfigEntryListener(
+				pluginConfDir + File.separator);
+		WebResourcesEntryListener webResourcesListener = new WebResourcesEntryListener(
+				webResourcesDir + File.separator);
+
+		Set<String> libJars = context.getLibPaths();
+		for (Object jar : libJars) {
+			this.currentPlugin = new PluginDescriptor(true);
+			processJar(context, jar, pluginConfListener);
+			processJar(context, jar, webResourcesListener);
+			this.pluginDescriptors.add(this.currentPlugin);
+			this.currentPlugin = null;
+		}
+	}
+
+	private void scanNoJava(Context context) {
+		PluginConfigEntryListener pluginConfListener = new PluginConfigEntryListener(
+				"");
+		WebResourcesEntryListener webResourcesListener = new WebResourcesEntryListener(
+				"");
+
 		File rootFolder = context.getNoJavaRoot();
 		if (rootFolder != null) {
 			File[] plugins = rootFolder.listFiles();
 			if (plugins != null) {
 				for (File pluginRoot : plugins) {
-					PluginConfigEntryListener noJavaPluginConfListener = new PluginConfigEntryListener(
-							pluginRoot.getName(), "", installInRoot);
-					WebResourcesEntryListener noJavaWebResourcesListener = new WebResourcesEntryListener(
-							pluginRoot.getName(), "");
-					extractInfo(context, noJavaPluginConfListener,
-							noJavaWebResourcesListener, new NoJavaPluginLayout(
-									pluginRoot));
-				}
-			}
-		}
-	}
-
-	private void scanClasses(Context context, String pluginConfDir,
-			String webResourcesDir, boolean installInRoot) {
-		PluginConfigEntryListener pluginConfListener = new PluginConfigEntryListener(
-				JAVA_CLASSPATH_PLUGIN_NAME, pluginConfDir + File.separator,
-				installInRoot);
-		WebResourcesEntryListener webResourcesListener = new WebResourcesEntryListener(
-				JAVA_CLASSPATH_PLUGIN_NAME, webResourcesDir + File.separator);
-		ClassesPluginLayout pluginLayout = new ClassesPluginLayout(
-				context.getClientRoot(), pluginConfDir, webResourcesDir);
-		if (pluginLayout.rootFolderExists()) {
-			extractInfo(context, pluginConfListener, webResourcesListener,
-					pluginLayout);
-		}
-	}
-
-	private void extractInfo(Context context,
+					this.currentPlugin = new PluginDescriptor(false);
+					this.currentPlugin.setName(pluginRoot.getName());
+					extractInfo(context, new NoJavaPluginLayout(pluginRoot),
+							pluginConfListener, webResourcesListener);
+					this.pluginDescriptors.add(this.currentPlugin);
+					this.currentPlugin = null;
+				}
+			}
+		}
+	}
+
+	private void processJar(Context context, Object jar,
+			ContextEntryListener listener) {
+		InputStream jarStream = context.getLibAsStream(jar.toString());
+		final ZipInputStream zis = new ZipInputStream(
+				new BufferedInputStream(jarStream));
+		ZipEntry entry;
+		try {
+			while ((entry = zis.getNextEntry()) != null) {
+				String entryPath = entry.getName();
+				if (relevantExtensions.accept(new File(entryPath))) {
+					ContextEntryReader contentReader = new ContextEntryReader() {
+
+						@Override
+						public String getContent() throws IOException {
+							return IOUtils.toString(zis);
+						}
+					};
+
+					listener.accept(entryPath, contentReader);
+				}
+			}
+		} catch (IOException e) {
+			throw new RuntimeException("Cannot start the application", e);
+		} finally {
+			try {
+				zis.close();
+			} catch (IOException e) {
+			}
+		}
+	}
+
+	private void extractInfo(Context context, PluginLayout pluginLayout,
 			PluginConfigEntryListener pluginConfListener,
-			WebResourcesEntryListener webResourcesListener,
-			PluginLayout pluginLayout) {
+			WebResourcesEntryListener webResourcesListener) {
 		scanDir(context, pluginLayout.getConfigurationRoot(),
 				pluginLayout.getReferenceFolder(), pluginConfListener);
-		webResourcesListener.setInstallInRoot(pluginConfListener.installInRoot);
 		scanDir(context, pluginLayout.getWebResourcesRoot(),
 				pluginLayout.getReferenceFolder(), webResourcesListener);
-=======
-		scanWithPluginDescriptorListener(
-				new PluginDescriptorListener(pluginConfDir, webResourcesDir),
-				context);
-	}
-
-	private void scanWithPluginDescriptorListener(
-			PluginDescriptorListener pluginDescriptorListener,
-			Context context) {
-		// Scan directory
-		File rootFolder = context.getClientRoot();
-		if (rootFolder.exists()) {
-			pluginDescriptorListener.reset();
-			scanDir(context,
-					new File(rootFolder, pluginDescriptorListener.confDir),
-					pluginDescriptorListener);
-			scanDir(context,
-					new File(rootFolder, pluginDescriptorListener.resourcesDir),
-					pluginDescriptorListener);
-			this.pluginDescriptors.add(pluginDescriptorListener.descriptor);
-		}
-
-		// Scan jars
-		Set<String> libJars = context.getLibPaths();
-		for (Object jar : libJars) {
-			pluginDescriptorListener.reset();
-			scanJar(jar.toString(), context, pluginDescriptorListener);
-			this.pluginDescriptors.add(pluginDescriptorListener.descriptor);
-		}
->>>>>>> f6dca465
 	}
 
 	private void scanDir(Context context, final File dir,
@@ -143,79 +167,6 @@
 		}
 	}
 
-<<<<<<< HEAD
-	private void scanJars(Context context, String pluginConfDir,
-			String webResourcesDir, boolean installInRoot) {
-		Set<String> libJars = context.getLibPaths();
-		for (Object jar : libJars) {
-			PluginConfigEntryListener pluginConfListener = new PluginConfigEntryListener(
-					JAVA_CLASSPATH_PLUGIN_NAME, pluginConfDir + File.separator,
-					installInRoot);
-			WebResourcesEntryListener webResourcesListener = new WebResourcesEntryListener(
-					JAVA_CLASSPATH_PLUGIN_NAME, webResourcesDir
-							+ File.separator);
-
-			processJar(context, jar, pluginConfListener);
-			webResourcesListener
-					.setInstallInRoot(pluginConfListener.installInRoot);
-			processJar(context, jar, webResourcesListener);
-		}
-	}
-
-	private void processJar(Context context, Object jar,
-			ContextEntryListener listener) {
-		InputStream jarStream = context.getLibAsStream(jar.toString());
-		final ZipInputStream zis = new ZipInputStream(new BufferedInputStream(
-				jarStream));
-=======
-	private void scanJar(String jar, Context context,
-			ContextEntryListener... contextEntryListeners) {
-		InputStream jarStream = context.getLibAsStream(jar.toString());
-		final ZipInputStream zis = new ZipInputStream(
-				new BufferedInputStream(jarStream));
->>>>>>> f6dca465
-		ZipEntry entry;
-		try {
-			while ((entry = zis.getNextEntry()) != null) {
-				String entryPath = entry.getName();
-				if (relevantExtensions.accept(new File(entryPath))) {
-					ContextEntryReader contentReader = new ContextEntryReader() {
-<<<<<<< HEAD
-
-						@Override
-						public String getContent() throws IOException {
-							return IOUtils.toString(zis);
-						}
-					};
-
-					listener.accept(entryPath, contentReader);
-=======
-						private String content;
-						@Override
-						public String getContent() throws IOException {
-							if (content == null) {
-								content = IOUtils.toString(zis);
-							}
-							return content;
-						}
-					};
-
-					for (ContextEntryListener listener : contextEntryListeners) {
-						listener.accept(entryPath, contentReader);
-					}
->>>>>>> f6dca465
-				}
-			}
-		} catch (IOException e) {
-			throw new RuntimeException("Cannot start the application", e);
-		} finally {
-			try {
-				zis.close();
-			} catch (IOException e) {
-			}
-		}
-	}
-
 	public Set<PluginDescriptor> getPluginDescriptors() {
 		return pluginDescriptors;
 	}
@@ -244,139 +195,55 @@
 		}
 	};
 
-<<<<<<< HEAD
 	private class PluginConfigEntryListener implements ContextEntryListener {
 		private String pathPrefix;
-		private String pluginName;
-		private boolean installInRoot;
-
-		public PluginConfigEntryListener(String pluginName, String entryRoot,
-				boolean installInRoot) {
-			this.pluginName = pluginName;
-			this.pathPrefix = entryRoot;
-			this.installInRoot = installInRoot;
-=======
-	private class PluginDescriptorListener implements ContextEntryListener {
-		private PluginDescriptor descriptor;
-		private String confDir, resourcesDir;
-		private String modulesPrefix, stylesPrefix, themePrefix;
-
-		public PluginDescriptorListener(String confDir, String resourcesDir) {
-			this.confDir = confDir;
-			this.resourcesDir = resourcesDir;
-			this.stylesPrefix = resourcesDir + File.separator + "styles";
-			this.modulesPrefix = resourcesDir + File.separator + "modules";
-			this.themePrefix = resourcesDir + File.separator + "theme";
-		}
-
-		public void reset() {
-			this.descriptor = new PluginDescriptor();
->>>>>>> f6dca465
+
+		public PluginConfigEntryListener(String pathPrefix) {
+			this.pathPrefix = pathPrefix;
 		}
 
 		@Override
 		public void accept(String path, ContextEntryReader contentReader)
 				throws IOException {
-<<<<<<< HEAD
-			if (path.matches("\\Q" + pathPrefix + "\\E[\\w-]+\\Q-conf.json\\E")) {
-				PluginDescriptor pluginDescriptor = new PluginDescriptor(
-						contentReader.getContent());
-				Boolean installInRoot = pluginDescriptor.isInstallInRoot();
-				if (installInRoot != null) {
-					this.installInRoot = installInRoot;
-				}
-				String pluginNamePrefix;
-				if (this.installInRoot) {
-					pluginNamePrefix = null;
-				} else {
-					pluginNamePrefix = pluginName;
-				}
-				requirejsPaths.putAll(pluginDescriptor
-						.getRequireJSPathsMap(pluginNamePrefix));
-				requirejsShims.putAll(pluginDescriptor
-						.getRequireJSShims(pluginNamePrefix));
-				configurationMap.putAll(pluginDescriptor.getConfigurationMap());
-			}
-		}
-
+			if (path.matches(
+					"\\Q" + pathPrefix + "\\E[\\w-]+\\Q-conf.json\\E")) {
+				currentPlugin.setConfiguration(contentReader.getContent());
+				String name = new File(path).getName();
+				name = name.substring(0, name.length() - "-conf.json".length());
+				currentPlugin.setName(name);
+			}
+		}
 	}
 
 	private class WebResourcesEntryListener implements ContextEntryListener {
 		private String pathPrefix;
-		private String pluginName;
-		private boolean installInRoot = false;
-
-		public WebResourcesEntryListener(String pluginName, String pathPrefix) {
+		private String modulesPrefix, stylesPrefix, themePrefix;
+
+		public WebResourcesEntryListener(String pathPrefix) {
 			this.pathPrefix = pathPrefix;
-			this.pluginName = pluginName;
-		}
-
-		public void setInstallInRoot(boolean installInRoot) {
-			this.installInRoot = installInRoot;
+			this.stylesPrefix = pathPrefix + "styles";
+			this.modulesPrefix = pathPrefix + "modules";
+			this.themePrefix = pathPrefix + "theme";
 		}
 
 		@Override
 		public void accept(String path, ContextEntryReader contentReader)
 				throws IOException {
-			String styles = "styles";
-			String stylesPrefix = pathPrefix + styles;
-			String modules = "modules";
-			String modulesPrefix = pathPrefix + modules;
-			if (path.startsWith(modulesPrefix)) {
-				if (path.endsWith(".css")) {
-					String output = buildCSSURL(path, modules);
-					css.add(output);
-=======
-			if (path.matches("\\Q" + confDir + File.separator
-					+ "\\E[\\w-]+\\Q-conf.json\\E")) {
-				this.descriptor.setConfiguration(contentReader.getContent());
-				String name = new File(path).getName();
-				name = name.substring(0, name.length() - "-conf.json".length());
-				this.descriptor.setName(name);
-			}
-
 			File pathFile = new File(path);
 			if (path.startsWith(modulesPrefix)) {
 				if (path.endsWith(".css")) {
-					String output = path.substring(resourcesDir.length() + 1);
-					descriptor.getStylesheets().add(output);
->>>>>>> f6dca465
-				}
-				if (path.endsWith(".js")) {
-					File pathFile = new File(path);
+					String stylesheet = path.substring(pathPrefix.length());
+					currentPlugin.addStylesheet(stylesheet);
+				} else if (path.endsWith(".js")) {
 					String name = pathFile.getName();
 					name = name.substring(0, name.length() - 3);
-<<<<<<< HEAD
-					if (!installInRoot) {
-						name = pluginName != null ? pluginName + "/" + name
-								: name;
-					}
-					js.add(name);
-				}
-			} else {
-				if (path.startsWith(stylesPrefix) && path.endsWith(".css")) {
-					String output = buildCSSURL(path, styles);
-					css.add(output);
-=======
-					descriptor.getModules().add(name);
->>>>>>> f6dca465
+					currentPlugin.addModule(name);
 				}
 			} else if ((path.startsWith(stylesPrefix)
 					|| path.startsWith(themePrefix)) && path.endsWith(".css")) {
-				String output = path.substring(resourcesDir.length() + 1);
-				descriptor.getStylesheets().add(output);
-			}
-		}
-
-		private String buildCSSURL(String path, String folderName) {
-			String urlPath = path.substring(pathPrefix.length());
-			if (!installInRoot) {
-				return urlPath.replace(folderName + "/", folderName + "/"
-						+ pluginName + "/");
-			} else {
-				return urlPath;
-			}
-		}
-
+				String stylesheet = path.substring(pathPrefix.length());
+				currentPlugin.addStylesheet(stylesheet);
+			}
+		}
 	}
 }