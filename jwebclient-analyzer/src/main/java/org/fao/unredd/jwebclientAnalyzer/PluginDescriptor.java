package org.fao.unredd.jwebclientAnalyzer;

import java.util.HashMap;
import java.util.HashSet;
import java.util.Map;
import java.util.Set;

import net.sf.json.JSONObject;
import net.sf.json.JSONSerializer;

/**
 * @author vicgonco
 *
 */
public class PluginDescriptor {
	public static final String PROP_DEFAULT_CONF = "default-conf";
	public static final String PROP_REQUIREJS = "requirejs";

	private JSONObject requireJS;
	private JSONObject configuration;
<<<<<<< HEAD
	private Boolean installInRoot = null;
=======
	private Set<String> modules, stylesheets;
	private String name;

	public PluginDescriptor() {
		this.modules = new HashSet<>();
		this.stylesheets = new HashSet<>();
	}
>>>>>>> f6dca465

	public PluginDescriptor(String content) {
		this.modules = new HashSet<>();
		this.stylesheets = new HashSet<>();
		setConfiguration(content);
	}

	public void setConfiguration(String content) {
		JSONObject jsonRoot = (JSONObject) JSONSerializer.toJSON(content);

		if (jsonRoot.has(PROP_REQUIREJS)) {
			requireJS = jsonRoot.getJSONObject(PROP_REQUIREJS);
		}
		if (jsonRoot.has(PROP_DEFAULT_CONF)) {
			configuration = jsonRoot.getJSONObject(PROP_DEFAULT_CONF);
		}
<<<<<<< HEAD
		if (jsonRoot.has("installInRoot")) {
			installInRoot = jsonRoot.getBoolean("installInRoot");
		}
=======
>>>>>>> f6dca465
	}

	public Map<String, String> getRequireJSPathsMap(String pluginName) {
		Map<String, String> ret = new HashMap<String, String>();

		if (requireJS != null) {
			fill(ret, pluginName, (JSONObject) requireJS.get("paths"));
		}
		return ret;
	}

	private void fill(Map<String, String> map, String pluginName,
			JSONObject jsonMap) {
		if (jsonMap == null) {
			return;
		}

		for (Object key : jsonMap.keySet()) {
			Object value = jsonMap.get(key.toString());
			map.put(key.toString(), buildJSLibURL(pluginName, value.toString()));
		}
	}

	private String buildJSLibURL(String pluginName, String jsLibPath) {
		if (pluginName == null) {
			return jsLibPath;
		} else {
			return jsLibPath.replace("jslib/", "jslib/" + pluginName + "/");
		}
	}

	public Map<String, String> getRequireJSShims(String pluginName) {
		Map<String, String> ret = new HashMap<String, String>();

		if (requireJS != null) {
			fill(ret, pluginName, (JSONObject) requireJS.get("shim"));
		}
		return ret;
	}

	public JSONObject getDefaultConf() {
		return configuration;
	}

	public Set<String> getModules() {
		return modules;
	}

	public Set<String> getStylesheets() {
		return stylesheets;
	}

	public String getName() {
		return name;
	}

	public void setName(String name) {
		this.name = name;
	}

	@Override
	public boolean equals(Object obj) {
		if (this == obj) {
			return true;
		}

		if (!(obj instanceof PluginDescriptor)) {
			return false;
		}

		PluginDescriptor p = (PluginDescriptor) obj;

		boolean equals = this.name != null
				? this.name.equals(p.name)
				: p.name == null;
		equals &= this.configuration != null
				? this.configuration.equals(p.configuration)
				: p.configuration == null;
		equals &= this.requireJS != null
				? this.requireJS.equals(p.requireJS)
				: p.requireJS == null;
		return equals && p.modules.equals(this.modules)
				&& p.stylesheets.equals(this.stylesheets);
	}

<<<<<<< HEAD
	public Boolean isInstallInRoot() {
		return installInRoot;
=======
	@Override
	public int hashCode() {
		int hash = name != null ? name.hashCode() : 0;
		hash += configuration != null ? configuration.hashCode() : 0;
		hash += requireJS != null ? requireJS.hashCode() : 0;
		return hash + modules.hashCode() + stylesheets.hashCode();
	}

	@Override
	public String toString() {
		return name;
>>>>>>> f6dca465
	}
}<|MERGE_RESOLUTION|>--- conflicted
+++ resolved
@@ -1,5 +1,6 @@
 package org.fao.unredd.jwebclientAnalyzer;
 
+import java.io.File;
 import java.util.HashMap;
 import java.util.HashSet;
 import java.util.Map;
@@ -8,35 +9,46 @@
 import net.sf.json.JSONObject;
 import net.sf.json.JSONSerializer;
 
-/**
- * @author vicgonco
- *
- */
 public class PluginDescriptor {
 	public static final String PROP_DEFAULT_CONF = "default-conf";
 	public static final String PROP_REQUIREJS = "requirejs";
+	public static final String PROP_INSTALL_IN_ROOT = "installInRoot";
 
 	private JSONObject requireJS;
 	private JSONObject configuration;
-<<<<<<< HEAD
-	private Boolean installInRoot = null;
-=======
+	private boolean installInRoot;
 	private Set<String> modules, stylesheets;
 	private String name;
 
-	public PluginDescriptor() {
+	/**
+	 * Creates a new plugin descriptor.
+	 * 
+	 * @param installInRoot
+	 *            Determines whether the plugin is installed in root by default
+	 *            or not. It can be overriden with
+	 *            {@link #setConfiguration(String)}.
+	 */
+	public PluginDescriptor(boolean installInRoot) {
 		this.modules = new HashSet<>();
 		this.stylesheets = new HashSet<>();
-	}
->>>>>>> f6dca465
-
-	public PluginDescriptor(String content) {
-		this.modules = new HashSet<>();
-		this.stylesheets = new HashSet<>();
-		setConfiguration(content);
-	}
-
+		this.installInRoot = installInRoot;
+	}
+
+	/**
+	 * Sets the plugin configuration. This method cannot be called after adding
+	 * modules ({@link #addModule(String)}) or stylesheets
+	 * ({@link #addStylesheet(String)}).
+	 * 
+	 * @param content
+	 *            The JSON configuration for the plugin.
+	 */
 	public void setConfiguration(String content) {
+		if (this.modules.size() > 0 || this.stylesheets.size() > 0) {
+			throw new IllegalStateException(
+					"Cannot configure plugin after modules and/or "
+							+ "stylesheets have been added.");
+		}
+
 		JSONObject jsonRoot = (JSONObject) JSONSerializer.toJSON(content);
 
 		if (jsonRoot.has(PROP_REQUIREJS)) {
@@ -45,48 +57,54 @@
 		if (jsonRoot.has(PROP_DEFAULT_CONF)) {
 			configuration = jsonRoot.getJSONObject(PROP_DEFAULT_CONF);
 		}
-<<<<<<< HEAD
-		if (jsonRoot.has("installInRoot")) {
-			installInRoot = jsonRoot.getBoolean("installInRoot");
-		}
-=======
->>>>>>> f6dca465
-	}
-
-	public Map<String, String> getRequireJSPathsMap(String pluginName) {
+		if (jsonRoot.has(PROP_INSTALL_IN_ROOT)) {
+			installInRoot = jsonRoot.getBoolean(PROP_INSTALL_IN_ROOT);
+		}
+	}
+
+	/**
+	 * Returns the requirejs paths map for RequireJS config.js. The values of
+	 * the map already contain the plugin name.
+	 * 
+	 * @return
+	 */
+	public Map<String, String> getRequireJSPathsMap() {
 		Map<String, String> ret = new HashMap<String, String>();
 
 		if (requireJS != null) {
-			fill(ret, pluginName, (JSONObject) requireJS.get("paths"));
-		}
-		return ret;
-	}
-
-	private void fill(Map<String, String> map, String pluginName,
-			JSONObject jsonMap) {
+			fill(ret, (JSONObject) requireJS.get("paths"));
+		}
+		return ret;
+	}
+
+	private void fill(Map<String, String> map, JSONObject jsonMap) {
 		if (jsonMap == null) {
 			return;
 		}
 
 		for (Object key : jsonMap.keySet()) {
 			Object value = jsonMap.get(key.toString());
-			map.put(key.toString(), buildJSLibURL(pluginName, value.toString()));
-		}
-	}
-
-	private String buildJSLibURL(String pluginName, String jsLibPath) {
-		if (pluginName == null) {
-			return jsLibPath;
-		} else {
-			return jsLibPath.replace("jslib/", "jslib/" + pluginName + "/");
-		}
-	}
-
-	public Map<String, String> getRequireJSShims(String pluginName) {
+			map.put(key.toString(), buildJSLibURL(value.toString()));
+		}
+	}
+
+	private String buildJSLibURL(String jsLibPath) {
+		return this.installInRoot
+				? jsLibPath
+				: jsLibPath.replace("jslib/", "jslib/" + this.name + "/");
+	}
+
+	/**
+	 * Returns the requirejs shim map for RequireJS config.js. The values of the
+	 * map already contain the plugin name.
+	 * 
+	 * @return
+	 */
+	public Map<String, String> getRequireJSShims() {
 		Map<String, String> ret = new HashMap<String, String>();
 
 		if (requireJS != null) {
-			fill(ret, pluginName, (JSONObject) requireJS.get("shim"));
+			fill(ret, (JSONObject) requireJS.get("shim"));
 		}
 		return ret;
 	}
@@ -95,12 +113,74 @@
 		return configuration;
 	}
 
+	/**
+	 * Get the modules. It returns a new copied set each time; if you want to
+	 * add a new module use {@link #addModule(String)}.
+	 * 
+	 * @return
+	 */
 	public Set<String> getModules() {
-		return modules;
-	}
-
+		Set<String> ret = new HashSet<>();
+		ret.addAll(this.modules);
+		return ret;
+	}
+
+	/**
+	 * <p>
+	 * Adds a new module to the plugin.
+	 * </p>
+	 * 
+	 * <p>
+	 * <b>IMPORTANT</b>: {@link #setConfiguration(String)} cannot be called
+	 * after modules and/or stylesheets have been added.
+	 * </p>
+	 * 
+	 * @param module
+	 *            The module to add to the plugin. It is simply the path for the
+	 *            JS within the plugin. This class takes care of qualifying the
+	 *            path with the plugin name.
+	 */
+	public void addModule(String module) {
+		if (!installInRoot && this.name != null) {
+			module = this.name + "/" + module;
+		}
+		this.modules.add(module);
+	}
+
+	/**
+	 * Get the stylesheets. It returns a new copied set each time; if you want to
+	 * add a new stylesheet use {@link #addStylesheet(String)}.
+	 * 
+	 * @return
+	 */
 	public Set<String> getStylesheets() {
-		return stylesheets;
+		Set<String> ret = new HashSet<>();
+		ret.addAll(this.stylesheets);
+		return ret;
+	}
+
+	/**
+	 * <p>
+	 * Adds a new stylesheet to the plugin.
+	 * </p>
+	 * 
+	 * <p>
+	 * <b>IMPORTANT</b>: {@link #setConfiguration(String)} cannot be called
+	 * after modules and/or stylesheets have been added.
+	 * </p>
+	 * 
+	 * @param stylesheet
+	 *            The stylesheet to add to the plugin. It is simply the path for
+	 *            the CSS within the plugin. This class takes care of qualifying
+	 *            the path with the plugin name.
+	 */
+	public void addStylesheet(String stylesheet) {
+		if (!installInRoot && this.name != null) {
+			String dir = new File(stylesheet).getParentFile().getName();
+			stylesheet = stylesheet.replace(dir + "/",
+					dir + "/" + this.name + "/");
+		}
+		this.stylesheets.add(stylesheet);
 	}
 
 	public String getName() {
@@ -136,10 +216,6 @@
 				&& p.stylesheets.equals(this.stylesheets);
 	}
 
-<<<<<<< HEAD
-	public Boolean isInstallInRoot() {
-		return installInRoot;
-=======
 	@Override
 	public int hashCode() {
 		int hash = name != null ? name.hashCode() : 0;
@@ -151,6 +227,5 @@
 	@Override
 	public String toString() {
 		return name;
->>>>>>> f6dca465
 	}
 }