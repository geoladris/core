package org.geoladris.servlet;

import java.io.File;
import java.io.InputStream;
import java.util.Set;

import javax.servlet.ServletContext;
import javax.servlet.ServletContextEvent;
import javax.servlet.ServletContextListener;

import org.apache.log4j.Logger;
import org.geoladris.Context;
import org.geoladris.Environment;
import org.geoladris.JEEContextAnalyzer;
import org.geoladris.PluginDescriptor;
import org.geoladris.config.ConfigFolder;
import org.geoladris.config.DefaultConfig;
import org.geoladris.config.ModuleConfigurationProvider;
import org.geoladris.config.PluginJSONConfigurationProvider;
import org.geoladris.config.PublicConfProvider;
import org.geoladris.config.RoleConfigurationProvider;

public class AppContextListener implements ServletContextListener {
  private static final Logger logger = Logger.getLogger(AppContextListener.class);

  public static final String ATTR_CONFIG = "config";
  public static final String ATTR_ENV = "environment";

  @Override
  public void contextInitialized(ServletContextEvent sce) {
    ServletContext servletContext = sce.getServletContext();

    Environment env = new Environment();
    servletContext.setAttribute(ATTR_ENV, env);
    ConfigFolder folder = new ConfigFolder(servletContext, env);

    JEEContext context = new JEEContext(servletContext, new File(folder.getFilePath(), "plugins"));
    JEEContextAnalyzer analyzer = getAnalyzer(context);

    Set<PluginDescriptor> plugins = analyzer.getPluginDescriptors();
    File publicConf = new File(folder.getFilePath(), PublicConfProvider.FILE);
    boolean hasPublicConf = publicConf.exists() && publicConf.isFile();
    ModuleConfigurationProvider publicConfigurationProvider;
    if (hasPublicConf) {
      publicConfigurationProvider = new PublicConfProvider(folder.getFilePath());
    } else {
      publicConfigurationProvider = new PluginJSONConfigurationProvider();
      logger.warn("plugin-conf.json file for configuration has been "
          + "deprecated. Use public-conf.json instead.");

    }

<<<<<<< HEAD
    DefaultConfig config = new DefaultConfig(folder, plugins, configCache);
=======
    DefaultConfig config =
        new DefaultConfig(folder, plugins, new DefaultConfProvider(plugins), env.getConfigCache());
>>>>>>> cce0d3ca
    config.addModuleConfigurationProvider(publicConfigurationProvider);
    config.addModuleConfigurationProvider(new RoleConfigurationProvider(folder.getFilePath()));

    servletContext.setAttribute(ATTR_CONFIG, config);
  }

  /**
   * For testing purposes.
   */
  JEEContextAnalyzer getAnalyzer(Context context) {
    return new JEEContextAnalyzer(context);
  }

  @Override
  public void contextDestroyed(ServletContextEvent sce) {}

  private class JEEContext implements Context {

    private ServletContext servletContext;
    private File noJavaRoot;

    public JEEContext(ServletContext servletContext, File noJavaRoot) {
      this.servletContext = servletContext;
      this.noJavaRoot = noJavaRoot;
    }

    @SuppressWarnings("unchecked")
    @Override
    public Set<String> getLibPaths() {
      return servletContext.getResourcePaths("/WEB-INF/lib");
    }

    @Override
    public InputStream getLibAsStream(String jarFileName) {
      return servletContext.getResourceAsStream(jarFileName);
    }

    @Override
    public File getClientRoot() {
      return new File(servletContext.getRealPath("/WEB-INF/classes/"));
    }

    @Override
    public File getNoJavaRoot() {
      return noJavaRoot;
    }
  }
}<|MERGE_RESOLUTION|>--- conflicted
+++ resolved
@@ -50,12 +50,7 @@
 
     }
 
-<<<<<<< HEAD
-    DefaultConfig config = new DefaultConfig(folder, plugins, configCache);
-=======
-    DefaultConfig config =
-        new DefaultConfig(folder, plugins, new DefaultConfProvider(plugins), env.getConfigCache());
->>>>>>> cce0d3ca
+    DefaultConfig config = new DefaultConfig(folder, plugins, env.getConfigCache());
     config.addModuleConfigurationProvider(publicConfigurationProvider);
     config.addModuleConfigurationProvider(new RoleConfigurationProvider(folder.getFilePath()));
 
