--- conflicted
+++ resolved
@@ -83,19 +83,8 @@
 	}
 
 	private JSONObject buildCustomizationObject(ServletContext servletContext,
-<<<<<<< HEAD
-			Config config, Locale locale, String title) {
-=======
 			Config config, Locale locale, String title,
 			Set<PluginDescriptor> plugins) {
-		// These properties will be handled manually at the end of the method
-		HashSet<String> manuallyHandled = new HashSet<String>();
-		Collections.addAll(manuallyHandled, Config.PROPERTY_CLIENT_MODULES,
-				Config.PROPERTY_MAP_CENTER, Config.PROPERTY_LANGUAGES);
-
-		// We put here all the properties except for the manually handled
-		Properties properties = config.getProperties();
->>>>>>> f6dca465
 		JSONObject obj = new JSONObject();
 		obj.element("title", title);
 		obj.element(Config.PROPERTY_LANGUAGES, config.getLanguages());
