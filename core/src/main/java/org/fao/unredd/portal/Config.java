/*
 * nfms4redd Portal Interface - http://nfms4redd.org/
 *
 * (C) 2012, FAO Forestry Department (http://www.fao.org/forestry/)
 *
 * This application is free software; you can redistribute it and/or
 * modify it under the terms of the GNU General Public
 * License as published by the Free Software Foundation;
 * version 3.0 of the License.
 *
 * This library is distributed in the hope that it will be useful,
 * but WITHOUT ANY WARRANTY; without even the implied warranty of
 * MERCHANTABILITY or FITNESS FOR A PARTICULAR PURPOSE.
 * See the GNU General Public License for more details.
 */
package org.fao.unredd.portal;

import java.io.File;
import java.util.Locale;
import java.util.Map;
import java.util.Properties;
import java.util.ResourceBundle;

import javax.servlet.http.HttpServletRequest;

import org.fao.unredd.jwebclientAnalyzer.PluginDescriptor;

import net.sf.json.JSONObject;

public interface Config {

	public static final String PROPERTY_CLIENT_MODULES = "client.modules";
	public static final String PROPERTY_MAP_CENTER = "map.centerLonLat";
	public static final String PROPERTY_LANGUAGES = "languages";

	File getDir();

	Properties getProperties();

	/**
	 * Returns an array of <code>Map&lt;String, String&gt;</code>. For each
	 * element of the array, a {@link Map} is returned containing two
	 * keys/values: <code>code</code> (for language code) and <code>name</code>
	 * (for language name).
	 * 
	 * @return The array of languages or null if no language configuration is
	 *         found
	 */
	Map<String, String>[] getLanguages();

	ResourceBundle getMessages(Locale locale) throws ConfigurationException;

	/**
	 * Returns the property as an array or null if the property does not exist
	 * 
	 * @param property
	 * @return
	 */
	String[] getPropertyAsArray(String property);

	/**
	 * @return The language defined as default in the configuration or null if
	 *         no language is defined in the configuration
	 */
	String getDefaultLang();

	/**
	 * Plugin configuration provided by the list of
	 * {@link ModuleConfigurationProvider}. Only configuration for the active
	 * plugins are provided. Any disabled plugins won't be contained in the key
	 * set of the returning map.
	 * 
	 * @param locale
	 * @param request
	 * @return
	 */
	Map<PluginDescriptor, JSONObject> getPluginConfig(Locale locale,
			HttpServletRequest request);

	/**
	 * Add providers to modify the behavior of
	 * {@link #getPluginConfiguration(HttpServletRequest)} and
	 * 
	 * @param provider
	 */
	void addModuleConfigurationProvider(ModuleConfigurationProvider provider);

	/**
<<<<<<< HEAD
	 * Gets the folder in the configuration directory where no-java plugins are
	 * to be found
	 * 
	 * @return
	 */
	File getNoJavaPluginRoot();

=======
	 * Gets the plugin descriptor with the given name. If there is more than one
	 * plugin with the same name (which shouldn't happen) it returns one of them
	 * arbitrarily.
	 * 
	 * @param name
	 *            The name of the plugin.
	 * @return The plugin descriptor.
	 */
	PluginDescriptor getPlugin(String name);
>>>>>>> f6dca465
}<|MERGE_RESOLUTION|>--- conflicted
+++ resolved
@@ -86,7 +86,6 @@
 	void addModuleConfigurationProvider(ModuleConfigurationProvider provider);
 
 	/**
-<<<<<<< HEAD
 	 * Gets the folder in the configuration directory where no-java plugins are
 	 * to be found
 	 * 
@@ -94,7 +93,7 @@
 	 */
 	File getNoJavaPluginRoot();
 
-=======
+	/**
 	 * Gets the plugin descriptor with the given name. If there is more than one
 	 * plugin with the same name (which shouldn't happen) it returns one of them
 	 * arbitrarily.
@@ -104,5 +103,4 @@
 	 * @return The plugin descriptor.
 	 */
 	PluginDescriptor getPlugin(String name);
->>>>>>> f6dca465
 }