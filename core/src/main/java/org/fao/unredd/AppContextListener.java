--- conflicted
+++ resolved
@@ -33,43 +33,23 @@
 
 	@Override
 	public void contextInitialized(ServletContextEvent sce) {
-		ServletContext servletContext = sce.getServletContext();
-		contextInitialized(servletContext,
-				new JEEContextAnalyzer(new JEEContext(servletContext)));
+		contextInitialized(sce.getServletContext());
 	}
 
-	void contextInitialized(ServletContext servletContext,
-			JEEContextAnalyzer context) {
+	void contextInitialized(ServletContext servletContext) {
+
 		String rootPath = servletContext.getRealPath("/");
 		String configInitParameter = servletContext
-<<<<<<< HEAD
-				.getInitParameter("PORTAL_CONFIG_DIR");
-		boolean configCache = Boolean.parseBoolean(System
-				.getenv("NFMS_CONFIG_CACHE"));
-		DefaultConfig config = new DefaultConfig(new ConfigFolder(rootPath,
-				configInitParameter), configCache);
-		config.addModuleConfigurationProvider(new PluginJSONConfigurationProvider());
-		config.addModuleConfigurationProvider(new LayersModuleConfigurationProvider());
-		servletContext.setAttribute("config", config);
-
-		JEEContextAnalyzer context = new JEEContextAnalyzer(new JEEContext(
-				servletContext, config.getNoJavaPluginRoot()));
-		servletContext.setAttribute("js-paths",
-				context.getRequireJSModuleNames());
-		servletContext.setAttribute("css-paths", context.getCSSRelativePaths());
-		servletContext.setAttribute("requirejs-paths",
-				context.getNonRequirePathMap());
-		servletContext.setAttribute("requirejs-shims",
-				context.getNonRequireShimMap());
-		servletContext.setAttribute("plugin-configuration",
-				context.getConfigurationElements());
-=======
 				.getInitParameter(INIT_PARAM_DIR);
 		boolean configCache = Boolean
 				.parseBoolean(System.getenv(ENV_CONFIG_CACHE));
 		ConfigFolder folder = new ConfigFolder(rootPath, configInitParameter);
 
-		Set<PluginDescriptor> plugins = context.getPluginDescriptors();
+		JEEContext context = new JEEContext(servletContext,
+				new File(folder.getFilePath(), "plugins"));
+		JEEContextAnalyzer analyzer = getAnalyzer(context);
+
+		Set<PluginDescriptor> plugins = analyzer.getPluginDescriptors();
 		Map<String, PluginDescriptor> pluginNameMap = new HashMap<>();
 		for (PluginDescriptor plugin : plugins) {
 			if (plugin.getName() != null) {
@@ -87,7 +67,7 @@
 		} else {
 			confProvider = new PluginJSONConfigurationProvider();
 			logger.warn("plugin-conf.json file for configuration has been "
-					+ "deprecated. Use public.conf.json instead.");
+					+ "deprecated. Use public-conf.json instead.");
 
 		}
 
@@ -98,7 +78,13 @@
 				folder.getFilePath(), pluginNameMap));
 
 		servletContext.setAttribute(ATTR_CONFIG, config);
->>>>>>> f6dca465
+	}
+
+	/**
+	 * For testing purposes.
+	 */
+	JEEContextAnalyzer getAnalyzer(Context context) {
+		return new JEEContextAnalyzer(context);
 	}
 
 	@Override
@@ -130,14 +116,10 @@
 		public File getClientRoot() {
 			return new File(servletContext.getRealPath("/WEB-INF/classes/"));
 		}
-<<<<<<< HEAD
 
 		@Override
 		public File getNoJavaRoot() {
 			return noJavaRoot;
 		}
-
-=======
->>>>>>> f6dca465
 	}
 }