--- conflicted
+++ resolved
@@ -7,11 +7,7 @@
 	<parent>
 		<groupId>org.fao.unredd</groupId>
 		<artifactId>core-root</artifactId>
-<<<<<<< HEAD
-		<version>5.0-SNAPSHOT</version>
-=======
-		<version>5.0.0</version>
->>>>>>> 28c3777c
+		<version>5.1-SNAPSHOT</version>
 	</parent>
 
 	<artifactId>jwebclient-analyzer-maven-plugin</artifactId>
@@ -33,11 +29,7 @@
 		<dependency>
 			<groupId>org.fao.unredd</groupId>
 			<artifactId>jwebclient-analyzer</artifactId>
-<<<<<<< HEAD
 			<version>${project.version}</version>
-=======
-			<version>5.0.0</version>
->>>>>>> 28c3777c
 		</dependency>
 
 		<!-- Testing -->
